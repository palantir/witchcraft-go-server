--- conflicted
+++ resolved
@@ -47,13 +47,8 @@
 	go.uber.org/atomic v1.6.0 // indirect
 	go.uber.org/multierr v1.5.0 // indirect
 	go.uber.org/zap v1.15.0 // indirect
-<<<<<<< HEAD
 	golang.org/x/net v0.0.0-20211015210444-4f30a5c0130f // indirect
+	golang.org/x/sys v0.0.0-20211019181941-9d821ace8654 // indirect
 	golang.org/x/text v0.3.7 // indirect
 	golang.org/x/tools v0.1.10 // indirect
-=======
-	golang.org/x/net v0.0.0-20210805182204-aaa1db679c0d // indirect
-	golang.org/x/sys v0.0.0-20210927094055-39ccf1dd6fa6 // indirect
-	golang.org/x/text v0.3.6 // indirect
->>>>>>> 3f99402d
 )