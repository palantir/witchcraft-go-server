--- conflicted
+++ resolved
@@ -48,10 +48,6 @@
 	WithServiceConfig(serviceName string, cfg httpclient.ClientConfig)
 	// WithDefaultParams stores the provided params function. When constructing a new client, the function will
 	// be evaluated and the params added to all clients.
-<<<<<<< HEAD
-	WithDefaultParams(params func(serviceName string) ([]httpclient.ClientParam, error))
-	// WithServiceParams stores the provided params for when building clients of serviceName.
-=======
 	// May be called multiple times; all parameters for NewClient are appended in the order they are provided.
 	// See individual parameter behavior for override semantics when provided multiple times.
 	// Parameters from WithDefaultParams are applied after params from configuration.
@@ -60,7 +56,6 @@
 	// May be called multiple times; all parameters for NewClient are appended in the order they are provided.
 	// See individual parameter behavior for override semantics when provided multiple times.
 	// Parameters from WithServiceParams are applied after params from configuration.
->>>>>>> 982a1f5f
 	WithServiceParams(serviceName string, params ...httpclient.ClientParam)
 	// WithUserAgent overrides the default user-agent header constructed from the product name and version in install config.
 	WithUserAgent(userAgent string)
