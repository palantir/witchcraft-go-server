// Copyright (c) 2018 Palantir Technologies. All rights reserved.
//
// Licensed under the Apache License, Version 2.0 (the "License");
// you may not use this file except in compliance with the License.
// You may obtain a copy of the License at
//
//     http://www.apache.org/licenses/LICENSE-2.0
//
// Unless required by applicable law or agreed to in writing, software
// distributed under the License is distributed on an "AS IS" BASIS,
// WITHOUT WARRANTIES OR CONDITIONS OF ANY KIND, either express or implied.
// See the License for the specific language governing permissions and
// limitations under the License.

package wrouter

import (
	"context"
	"net/http"
	"sort"

	"github.com/palantir/pkg/metrics"
)

type RootRouter interface {
	http.Handler
	Router

	AddRequestHandlerMiddleware(handlers ...RequestHandlerMiddleware)
	AddRouteHandlerMiddleware(handlers ...RouteHandlerMiddleware)

	// RegisterNotFoundHandler registers a handler to produce 404 responses.
	// It should be called after all middlewares are added to the router.
	RegisterNotFoundHandler(handler http.Handler)
}

type rootRouter struct {
	// impl stores the underlying RouterImpl used to route requests.
	impl RouterImpl

	// reqHandlers specifies the handlers that run for every request received by the router. Every request received by
	// the router (including requests to methods/paths that are not registered on the router) is handled by these
	// handlers in order before being handled by the underlying RouterImpl.
	reqHandlers []RequestHandlerMiddleware

	// routeHandlers specifies the handlers that are run for all of the routes that are registered on this router.
	// Requests that are routed to a registered route on this router are handled by these handlers in order before being
	// handled by the registered handler.
	routeHandlers []RouteHandlerMiddleware

	// routes stores all of the routes that are registered on this router.
	routes []RouteSpec

	// cachedHandler stores the http.Handler created by chaining all of the request handlers in reqHandlers with the
	// request handler provided by impl. This is done because this http.Handler is called on every request and
	// reqHandlers rarely changes, so it is much more efficient to cache the handler rather than creating a chained one
	// on every request.
	cachedHandler http.Handler
}

func New(impl RouterImpl, params ...RootRouterParam) RootRouter {
	r := &rootRouter{
		impl: impl,
	}
	for _, p := range params {
		if p == nil {
			continue
		}
		p.configure(r)
	}
	r.updateCachedHandler()

	return r
}

type RootRouterParam interface {
	configure(*rootRouter)
}

type rootRouterParamsFunc func(*rootRouter)

func (f rootRouterParamsFunc) configure(r *rootRouter) {
	f(r)
}

func RootRouterParamAddRequestHandlerMiddleware(reqHandler ...RequestHandlerMiddleware) RootRouterParam {
	return rootRouterParamsFunc(func(r *rootRouter) {
		r.AddRequestHandlerMiddleware(reqHandler...)
	})
}

func RootRouterParamAddRouteHandlerMiddleware(routeReqHandler ...RouteHandlerMiddleware) RootRouterParam {
	return rootRouterParamsFunc(func(r *rootRouter) {
		r.AddRouteHandlerMiddleware(routeReqHandler...)
	})
}

func (r *rootRouter) updateCachedHandler() {
	r.cachedHandler = createRequestHandler(r.impl, r.reqHandlers)
}

func (r *rootRouter) ServeHTTP(w http.ResponseWriter, req *http.Request) {
	r.cachedHandler.ServeHTTP(w, req)
}

func (r *rootRouter) Register(method, path string, handler http.Handler, params ...RouteParam) error {
	b := &routeParamBuilder{}
	for _, param := range params {
		if param == nil {
			continue
		}
		if err := param.apply(b); err != nil {
			return err
		}
	}

	pathTemplate, err := NewPathTemplate(path)
	if err != nil {
		return err
	}

	var pathVarNames []string
	for _, segment := range pathTemplate.Segments() {
		if segment.Type == LiteralSegment {
			continue
		}
		pathVarNames = append(pathVarNames, segment.Value)
	}

	routeSpec := RouteSpec{
		Method:       method,
		PathTemplate: pathTemplate.Template(),
	}
	r.routes = append(r.routes, routeSpec)
	sort.Sort(routeSpecs(r.routes))

	// wrap provided handler with a handler that registers the path parameter information in the context
<<<<<<< HEAD
=======
	wrappedHandler := createRouteRequestHandler(func(rw http.ResponseWriter, req *http.Request, _ RequestVals) {
		handler.ServeHTTP(rw, req)
	}, append(append([]RouteHandlerMiddleware{}, r.routeHandlers...), b.middleware...))

>>>>>>> 40ec36f9
	r.impl.Register(method, pathTemplate.Segments(), &routeHandler{
		impl:              r.impl,
		disableTelemetry:  b.disableTelemetry,
		metricTags:        b.toMetricTags(),
<<<<<<< HEAD
		pathVarNames:      pathVarNames,
		requestParamPerms: b.toRequestParamPerms(),
		routeSpec:         routeSpec,
		handler: createRouteRequestHandler(func(rw http.ResponseWriter, req *http.Request, _ RequestVals) {
			handler.ServeHTTP(rw, req)
		}, append(append([]RouteHandlerMiddleware{}, r.routeHandlers...), b.middleware...)),
=======
		requestParamPerms: b.toRequestParamPerms(),
		routeSpec:         routeSpec,
		pathVarNames:      pathVarNames,
		handler:           wrappedHandler,
>>>>>>> 40ec36f9
	})
	return nil
}

type routeHandler struct {
	impl              RouterImpl
	disableTelemetry  bool
	metricTags        metrics.Tags
<<<<<<< HEAD
	pathVarNames      []string
	requestParamPerms RouteParamPerms
	routeSpec         RouteSpec

	handler RouteRequestHandler
=======
	requestParamPerms RouteParamPerms
	routeSpec         RouteSpec
	pathVarNames      []string
	handler           RouteRequestHandler
>>>>>>> 40ec36f9
}

func (r *routeHandler) ServeHTTP(w http.ResponseWriter, req *http.Request) {
	pathParamVals := r.impl.PathParams(req, r.pathVarNames)
	req = req.WithContext(context.WithValue(req.Context(), pathParamsContextKey, pathParamVals))
	r.handler(w, req, RequestVals{
		Spec:             r.routeSpec,
		PathParamVals:    pathParamVals,
		ParamPerms:       r.requestParamPerms,
		MetricTags:       r.metricTags,
		DisableTelemetry: r.disableTelemetry,
	})
<<<<<<< HEAD
}

func (r *routeRequestHandlerWithNext) HandleRequest(rw http.ResponseWriter, req *http.Request, reqVals RequestVals) {
	r.handler(rw, req, reqVals, r.next)
=======
>>>>>>> 40ec36f9
}

func (r *rootRouter) RegisteredRoutes() []RouteSpec {
	ris := make([]RouteSpec, len(r.routes))
	copy(ris, r.routes)
	return ris
}

func (r *rootRouter) Get(path string, handler http.Handler, params ...RouteParam) error {
	return r.Register(http.MethodGet, path, handler, params...)
}

func (r *rootRouter) Head(path string, handler http.Handler, params ...RouteParam) error {
	return r.Register(http.MethodHead, path, handler, params...)
}

func (r *rootRouter) Post(path string, handler http.Handler, params ...RouteParam) error {
	return r.Register(http.MethodPost, path, handler, params...)
}

func (r *rootRouter) Put(path string, handler http.Handler, params ...RouteParam) error {
	return r.Register(http.MethodPut, path, handler, params...)
}

func (r *rootRouter) Patch(path string, handler http.Handler, params ...RouteParam) error {
	return r.Register(http.MethodPatch, path, handler, params...)
}

func (r *rootRouter) Delete(path string, handler http.Handler, params ...RouteParam) error {
	return r.Register(http.MethodDelete, path, handler, params...)
}

func (r *rootRouter) Subrouter(path string, params ...RouteParam) Router {
	return &subrouter{
		rPath:   path,
		rParent: r,
		params:  params,
	}
}

func (r *rootRouter) Path() string {
	return ""
}

func (r *rootRouter) Parent() Router {
	return nil
}

func (r *rootRouter) RootRouter() RootRouter {
	return r
}

func (r *rootRouter) AddRequestHandlerMiddleware(handlers ...RequestHandlerMiddleware) {
	r.reqHandlers = append(r.reqHandlers, handlers...)
	r.updateCachedHandler()
}

func (r *rootRouter) AddRouteHandlerMiddleware(handlers ...RouteHandlerMiddleware) {
	r.routeHandlers = append(r.routeHandlers, handlers...)
}

func (r *rootRouter) RegisterNotFoundHandler(handler http.Handler) {
	wrappedHandlerFn := createRouteRequestHandler(func(rw http.ResponseWriter, r *http.Request, reqVals RequestVals) {
		handler.ServeHTTP(rw, r)
	}, r.routeHandlers)

	r.impl.RegisterNotFoundHandler(http.HandlerFunc(func(rw http.ResponseWriter, r *http.Request) {
		wrappedHandlerFn(rw, r, RequestVals{
			Spec: RouteSpec{
				Method:       r.Method,
				PathTemplate: "/*",
			},
			PathParamVals: map[string]string{},
			ParamPerms: &requestParamPermsImpl{
				pathParamPerms:   newParamPerms(nil, nil),
				queryParamPerms:  newParamPerms(nil, nil),
				headerParamPerms: newParamPerms(nil, nil),
			},
			MetricTags: metrics.Tags{},
		})
	}))
}

type requestHandlerWithNext struct {
	handler RequestHandlerMiddleware
	next    http.Handler
}

func createRequestHandler(baseHandler http.Handler, handlers []RequestHandlerMiddleware) http.Handler {
	if len(handlers) == 0 {
		return baseHandler
	}
	return &requestHandlerWithNext{
		handler: handlers[0],
		next:    createRequestHandler(baseHandler, handlers[1:]),
	}
}

func (r *requestHandlerWithNext) ServeHTTP(rw http.ResponseWriter, req *http.Request) {
	r.handler(rw, req, r.next)
}

func createRouteRequestHandler(baseHandler RouteRequestHandler, handlers []RouteHandlerMiddleware) RouteRequestHandler {
	if len(handlers) == 0 {
		return baseHandler
	}
	return func(rw http.ResponseWriter, req *http.Request, reqVals RequestVals) {
		handlers[0](rw, req, reqVals, createRouteRequestHandler(baseHandler, handlers[1:]))
	}
}<|MERGE_RESOLUTION|>--- conflicted
+++ resolved
@@ -135,30 +135,18 @@
 	sort.Sort(routeSpecs(r.routes))
 
 	// wrap provided handler with a handler that registers the path parameter information in the context
-<<<<<<< HEAD
-=======
 	wrappedHandler := createRouteRequestHandler(func(rw http.ResponseWriter, req *http.Request, _ RequestVals) {
 		handler.ServeHTTP(rw, req)
 	}, append(append([]RouteHandlerMiddleware{}, r.routeHandlers...), b.middleware...))
 
->>>>>>> 40ec36f9
 	r.impl.Register(method, pathTemplate.Segments(), &routeHandler{
 		impl:              r.impl,
 		disableTelemetry:  b.disableTelemetry,
 		metricTags:        b.toMetricTags(),
-<<<<<<< HEAD
-		pathVarNames:      pathVarNames,
-		requestParamPerms: b.toRequestParamPerms(),
-		routeSpec:         routeSpec,
-		handler: createRouteRequestHandler(func(rw http.ResponseWriter, req *http.Request, _ RequestVals) {
-			handler.ServeHTTP(rw, req)
-		}, append(append([]RouteHandlerMiddleware{}, r.routeHandlers...), b.middleware...)),
-=======
 		requestParamPerms: b.toRequestParamPerms(),
 		routeSpec:         routeSpec,
 		pathVarNames:      pathVarNames,
 		handler:           wrappedHandler,
->>>>>>> 40ec36f9
 	})
 	return nil
 }
@@ -167,18 +155,10 @@
 	impl              RouterImpl
 	disableTelemetry  bool
 	metricTags        metrics.Tags
-<<<<<<< HEAD
-	pathVarNames      []string
-	requestParamPerms RouteParamPerms
-	routeSpec         RouteSpec
-
-	handler RouteRequestHandler
-=======
 	requestParamPerms RouteParamPerms
 	routeSpec         RouteSpec
 	pathVarNames      []string
 	handler           RouteRequestHandler
->>>>>>> 40ec36f9
 }
 
 func (r *routeHandler) ServeHTTP(w http.ResponseWriter, req *http.Request) {
@@ -191,13 +171,6 @@
 		MetricTags:       r.metricTags,
 		DisableTelemetry: r.disableTelemetry,
 	})
-<<<<<<< HEAD
-}
-
-func (r *routeRequestHandlerWithNext) HandleRequest(rw http.ResponseWriter, req *http.Request, reqVals RequestVals) {
-	r.handler(rw, req, reqVals, r.next)
-=======
->>>>>>> 40ec36f9
 }
 
 func (r *rootRouter) RegisteredRoutes() []RouteSpec {
