--- conflicted
+++ resolved
@@ -104,23 +104,19 @@
 }
 
 func NewCombinedParamPerms(paramPerms ...ParamPerms) ParamPerms {
-<<<<<<< HEAD
-	return combinedParamPerms{paramPerms}
-=======
 	if paramPerms == nil {
 		return combinedParamPerms{}
 	}
 	return combinedParamPerms(paramPerms)
->>>>>>> 40ec36f9
 }
 
-type combinedParamPerms struct{ p []ParamPerms }
+type combinedParamPerms []ParamPerms
 
 func (c combinedParamPerms) Safe(paramName string) bool {
 	if c.Forbidden(paramName) {
 		return false
 	}
-	for _, currPerms := range c.p {
+	for _, currPerms := range c {
 		if currPerms == nil {
 			continue
 		}
@@ -132,7 +128,7 @@
 }
 
 func (c combinedParamPerms) Forbidden(paramName string) bool {
-	for _, currPerms := range c.p {
+	for _, currPerms := range c {
 		if currPerms == nil {
 			continue
 		}
